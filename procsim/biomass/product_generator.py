'''
Copyright (C) 2021 S[&]T, The Netherlands.
'''
import bisect
import datetime
import os
import re
import shutil
from typing import Any, Iterable, List, Optional, Tuple
from xml.etree import ElementTree as et

from procsim.biomass.product_types import ORBPRE_PRODUCT_TYPES
from procsim.core.exceptions import GeneratorError, ScenarioError
from procsim.core.iproduct_generator import IProductGenerator
from procsim.core.job_order import JobOrderInput, JobOrderOutput
from procsim.core.logger import Logger

from . import main_product_header, product_name


class GeneratedFile():
    '''Hold some information on a file that is to be generated.'''
    def __init__(self, path: List[str] = [], suffix: str = '', extension: str = '', representation: Optional['GeneratedFile'] = None) -> None:
        self.path: List[str] = path
        self.suffix: str = suffix
        self.extension: str = extension
        self.representation: Optional['GeneratedFile'] = representation

        self._name: Optional[str] = None  # Override automatic name generation.

    def set_name_information(self, new_name: str) -> None:
        dir_name, self._name = os.path.split(new_name)
        self.path = dir_name.split(os.sep)
        print(dir_name)
        base_name, self.extension = os.path.splitext(self._name)
        if self.extension:
            self.extension = self.extension[1:]  # Trim period off extension.
        self.suffix = base_name.rsplit('_')[-1]

    def get_full_path(self, name_gen: product_name.ProductName, base_dir: str = '') -> str:
        if self._name is None:
            self._name = name_gen.generate_binary_file_name('_' + self.suffix, self.extension)
        return os.path.join(base_dir, *self.path, self._name)


class ProductGeneratorBase(IProductGenerator):
    '''
    Biomass product generator (abstract) base class. This class is responsible
    for creating Biomass products.
    This base class handles parsing input products to retrieve metadata.
    '''
    ISO_TIME_FORMAT = '%Y-%m-%dT%H:%M:%S.%f'

    # These parameters are common for ALL product generators
    _COMMON_GENERATOR_PARAMS = [
        ('output_path', '_output_path', 'str'),
        ('compact_creation_date_epoch', '_compact_creation_date_epoch', 'date'),
        ('creation_date', '_creation_date', 'date'),
        ('zip_extension', '_zip_extension', 'str'),
        ('begin_end_position_from_toi', '_begin_end_position_from_toi', 'bool'),
        ('toi_start_offset', '_toi_start_offset', 'float'),
        ('toi_stop_offset', '_toi_stop_offset', 'float')
    ]

    _COMMON_HDR_PARAMS = [
        ('baseline', 'product_baseline', 'int'),
        ('begin_position', 'begin_position', 'date'),
        ('end_position', 'end_position', 'date')
    ]

    def __init__(self, logger: Logger, job_config: JobOrderOutput, scenario_config: dict, output_config: dict):
        self._scenario_config = scenario_config
        self._output_config = output_config
        self._job_config_baseline = None if job_config is None else job_config.baseline
        self._job_toi_start = None if job_config is None else job_config.toi_start
        self._job_toi_stop = None if job_config is None else job_config.toi_stop
        self._logger = logger
        self._output_type = output_config['type']
        self._size_mb = int(output_config.get('size', '0'))
        self._meta_data_source: Optional[str] = output_config.get('metadata_source')
        self._hdr = main_product_header.MainProductHeader()
        self._meta_data_source_file = None
        self._anx_list = []

        # Parameters that can be set in scenario
        self._output_path: str = '.' if job_config is None else job_config.dir
        self._compact_creation_date_epoch = product_name.ProductName.DEFAULT_COMPACT_DATE_EPOCH
        self._creation_date: Optional[datetime.datetime] = None
        self._zip_extension = '.zip'
        self._begin_end_position_from_toi = False
        self._toi_start_offset = 0.0
        self._toi_stop_offset = 0.0

    def get_params(self) -> Tuple[List[tuple], List[tuple], List[tuple]]:
        '''
        Returns lists with generator- and metadata parameters that can be used
        in the scenario.
        '''
        return self._COMMON_GENERATOR_PARAMS, self._COMMON_HDR_PARAMS, []

    def _create_name_generator(self, hdr: main_product_header.MainProductHeader) -> product_name.ProductName:
        '''
        Create product name generator and setup fields required for level0/1/2,
        using the metadata in hdr.

        The start/stop times are copied from the begin/end position fields,
        the 'phenomenon' times, which seem to contain the correct times.
        '''

        acq = hdr.acquisitions[0]
        name_gen = product_name.ProductName(self._compact_creation_date_epoch)
        name_gen.file_type = hdr.product_type
        name_gen.start_time = hdr.begin_position
        name_gen.stop_time = hdr.end_position
        name_gen.baseline_identifier = hdr.product_baseline
        name_gen.set_creation_date(hdr.processing_date)
        name_gen.mission_phase = acq.mission_phase
        name_gen.global_coverage_id = acq.global_coverage_id
        name_gen.major_cycle_id = acq.major_cycle_id
        name_gen.repeat_cycle_id = acq.repeat_cycle_id
        name_gen.track_nr = acq.track_nr
        name_gen.frame_slice_nr = acq.slice_frame_nr
        return name_gen

    def _resolve_wildcard_product_type(self) -> str:
        '''
        Type code can be a 'wildcard' type, such as Sx_RAW__0S.
        In that case, select the correct type using the swath (which must be known now).
        '''
        if self._output_type in ['Sx_RAW__0S', 'Sx_RAWP_0M', 'Sx_RAW__0M',
                                 'Sx_SCS__1S', 'Sx_SCS__1M', 'Sx_DGM__1S',
                                 'Sx_STA__1S', 'Sx_STA__1M']:
            swath = self._hdr.sensor_swath
            if swath is None:
                raise ScenarioError('Swath must be configured to resolve Sx_ type')
            if swath not in ['S1', 'S2', 'S3']:
                raise ScenarioError('Swath must be S1, S2 or S3')
            return self._output_type.replace('Sx', swath)
        else:
            return self._output_type

    def _time_from_iso_or_none(self, timestr):
        if timestr is None:
            return None
        return self._time_from_iso(timestr)

    def _time_from_iso(self, timestr):
        timestr = timestr[:-1]  # strip 'Z'
        return datetime.datetime.strptime(timestr, self.ISO_TIME_FORMAT)

    def _add_file_to_product(self, file_path: str, size_mb: Optional[int] = None, representation_path: Optional[str] = None) -> None:
        '''Append a file to the MPH product list and generate it. Also generate a representation (i.e. schema) if indicated.'''
        try:
            mph_path = os.path.join(self._output_path, self._hdr.products[0]['file_name'])
        except (IndexError, KeyError) as e:
            self._logger.error("No MPH directory found. Set the product name via 'MainProductHeader.set_product_filename(filename)'.")
            raise e

        relative_file_path = './' + os.path.relpath(file_path, mph_path)
        relative_representation_path = None if representation_path is None else './' + os.path.relpath(representation_path, mph_path)
        self._hdr.append_file(relative_file_path, size_mb, relative_representation_path)
        # If this file is in the preview folder and has the png extension, set it as the browse file.
        if self._hdr.browse_image_filename == '' and relative_file_path.startswith('./preview/') and relative_file_path.endswith('.png'):
            self._hdr.browse_image_filename = relative_file_path

        if representation_path is not None:
            print(f'GENERATING REPRESENTATION {representation_path}')
            self._generate_bin_file(representation_path, 0)
        self._generate_bin_file(file_path, size_mb)

    def _generate_bin_file(self, file_path: str, size_mb: Optional[int]) -> None:
        '''Generate binary file starting with a short ASCII header, followed by
        size (in MB) random data bytes.'''
        # Make sure encompassing folder exists.
        os.makedirs(os.path.dirname(file_path), exist_ok=True)

        CHUNK_SIZE = 2**20
        size = size_mb * 2**20 if size_mb is not None else 0
        file = open(file_path, 'wb')
        while size > 0:
            amount = min(size, CHUNK_SIZE)
            file.write(os.urandom(max(amount, 0)))
            size -= amount
        file.close()

    @staticmethod
    def zip_folder(full_dir_name: str, extension: Optional[str] = None) -> None:
        root_dir, base_dir = os.path.split(os.path.normpath(full_dir_name))
        old_name = shutil.make_archive(full_dir_name, 'zip', root_dir, base_dir)
        if extension is not None:
            new_name = os.path.splitext(old_name)[0] + extension
            os.rename(old_name, new_name)
        shutil.rmtree(full_dir_name)

    @staticmethod
    def unzip(archive_path: str, keep_zip: bool = False, logger: Optional[Logger] = None) -> None:
        archive_dir, archive_name = os.path.split(archive_path)
        if logger is not None:
            logger.debug('Extract {}{}'.format(
                '(keep zip) ' if keep_zip else '',
                os.path.basename(archive_name)))
        shutil.unpack_archive(archive_path, archive_dir, 'zip')
        if not keep_zip:
            os.remove(archive_path)

    def parse_inputs(self, input_products: Iterable[JobOrderInput]) -> bool:
        '''
        For all files:
            - check if it is a (zipped) directory (all biomass products are directories)
            - unzip product if it's a zip archive
            - extract metadata if this product matches self.meta_data_source
        '''
        gen = product_name.ProductName(self._compact_creation_date_epoch)
        pattern = self._meta_data_source
        mph_is_parsed = False
        for input in input_products:
            for file in input.file_names:
                root, ext = os.path.splitext(file)
                if os.path.isfile(file) and ext.lower() == self._zip_extension:
                    # Sanity check: only raw products should be zipped
                    name_gen = product_name.ProductName(self._compact_creation_date_epoch)
                    name_gen.parse_path(file)
                    if name_gen.level != 'raw':
                        self._logger.warning('{} should not be a zip!'.format(os.path.basename(file)))
                    keep_zip = self._output_config.get('keep_zip') or self._scenario_config.get('keep_zip', False)
                    self.unzip(file, keep_zip, logger=self._logger)
                if not os.path.isdir(root) and input.file_type in ORBPRE_PRODUCT_TYPES:
                    self._parse_orbit_prediction_file(file)
                file = root
                if not mph_is_parsed and pattern is not None and re.match(pattern, file):
                    self._logger.debug('Parse {} for {}'.format(os.path.basename(file), self._output_type))
                    gen.parse_path(file)
                    # Derive mph file name from product name, parse header
                    hdr = self._hdr
                    mph_file_name = os.path.join(file, gen.generate_mph_file_name())
                    hdr.parse(mph_file_name)
                    mph_is_parsed = True
                    self._meta_data_source_file = file

        # The baseline ID is not copied from any source, but read from job order
        # (if available) or set in scenario config.
        self._hdr.product_baseline = self._job_config_baseline

        if (pattern is not None) and (not mph_is_parsed):
            self._logger.error('Cannot find matching product for [{}] to extract metdata from'.format(pattern))
            return False
        return True
    
    def _parse_orbit_prediction_file(self, file_name: str) -> List[datetime.datetime]:
        '''Get ANX timestamp information from orbit prediction file.'''
        root = et.parse(file_name).getroot()

        self._anx_list = []
        for osv in root.findall('{*}Data_Block/{*}List_of_OSVs/{*}OSV'):
            utc_timestamp = osv.find('{*}UTC')
            if utc_timestamp is not None and utc_timestamp.text is not None:
                # Trim 'UTC=' off the start of the timestamp and convert to datetime.
                self._anx_list.append(datetime.datetime.fromisoformat(utc_timestamp.text[4:]))
        self._anx_list.sort()
        
        return self._anx_list

    def _get_anx(self, t: datetime.datetime) -> Optional[datetime.datetime]:
        # Check whether a previous ANX can possibly be found.
        if not self._anx_list or t < self._anx_list[0]:
            self._logger.warning(f'No previous ANX found for {t} in ANX list {self._anx_list}.')
            return None
        # Returns the latest ANX before the given time
<<<<<<< HEAD
        # idx = bisect.bisect(self._anx_list, t) - 1
        sigma = datetime.timedelta(0, 1.0)   # Just a small time delta (wrt to the slice duration)
        idx = bisect.bisect(self._anx_list, t + sigma) - 1
        return self._anx_list[min(max(idx, 0), len(self._anx_list) - 1)]
    
    def _get_slice_frame_nr(self, start: datetime.datetime, spacing: datetime.timedelta) -> Optional[int]:
        sigma = datetime.timedelta(0, 1.0)   # Just a small time delta (wrt to the slice duration)
        previous_anx = self._get_anx(start)
        return (start + sigma - previous_anx) // spacing if previous_anx is not None else None
=======
        idx = bisect.bisect(self._anx_list, t) - 1
        return self._anx_list[min(max(idx, 0), len(self._anx_list) - 1)]
    
    def _get_slice_frame_nr(self, start: datetime.datetime, spacing: datetime.timedelta) -> Optional[int]:
        previous_anx = self._get_anx(start)
        return (start - previous_anx) // spacing + 1 if previous_anx is not None else None
>>>>>>> 80c383dd

    def _read_config_param(self, config: dict, param_name: str, obj: object, hdr_field: str, ptype):
        '''
        If param_name is in config, read and set in obj.field.
        '''
        val = config.get(param_name)
        if val is None:
            return
        if not hasattr(obj, hdr_field):
            raise GeneratorError('Error: attribute {} not present in {}'.format(hdr_field, obj))
        old_val = getattr(obj, hdr_field)
        if ptype == 'date':
            val = self._time_from_iso_or_none(val)
        elif ptype == 'int':
            val = int(val)
        elif ptype == 'float':
            val = float(val)
            if type(old_val) == datetime.timedelta:
                val = datetime.timedelta(0, val)    # We expect seconds here
        elif ptype == 'array of str':
            pass
        else:
            pass
        self._logger.debug('{} {}{} to {}'.format(
            'Set' if old_val is None else 'Overwrite',
            param_name,
            '' if old_val is None else ' from {}'.format(old_val),
            val))
        setattr(obj, hdr_field, val)

    def list_scenario_parameters(self):
        gen_params, hdr_params, acq_params = self.get_params()
        return [(param, ptype) for param, _, ptype in hdr_params + acq_params + gen_params]

    def _apply_begin_end_position_from_toi(self):
        """
        Override begin/end position with values read from the job order, if present.
        Apply adjustable offset, in seconds.
        """
        if not self._job_toi_start:
            raise ScenarioError('No TOI start in jobOrder')
        if not self._job_toi_stop:
            raise ScenarioError('No TOI stop in jobOrder')
        self._hdr.begin_position = self._job_toi_start - datetime.timedelta(seconds=self._toi_start_offset)
        self._hdr.end_position = self._job_toi_stop + datetime.timedelta(seconds=self._toi_stop_offset)

    def read_scenario_parameters(self):
        '''
        Parse metadata parameters from scenario_config (either 'global' or for this output).
        '''
        gen_params, hdr_params, acq_params = self.get_params()
        for config in self._scenario_config, self._output_config:
            for param, hdr_field, type in hdr_params:
                self._read_config_param(config, param, self._hdr, hdr_field, type)
            for param, acq_field, type in acq_params:
                self._read_config_param(config, param, self._hdr.acquisitions[0], acq_field, type)
            for param, self_field, type in gen_params:
                self._read_config_param(config, param, self, self_field, type)

        if self._begin_end_position_from_toi:
            self._apply_begin_end_position_from_toi()

    def generate_output(self):
        '''
        Setup some mandatory metadata
        '''
        if self._creation_date is None:
            self._creation_date = datetime.datetime.utcnow()

        self._hdr.set_processing_parameters(
            self._scenario_config['processor_name'],
            self._scenario_config['processor_version'])
        self._hdr.processing_date = self._creation_date

        self._logger.debug('Output directory is {}'.format(
            os.path.abspath(self._output_path)))<|MERGE_RESOLUTION|>--- conflicted
+++ resolved
@@ -266,7 +266,6 @@
             self._logger.warning(f'No previous ANX found for {t} in ANX list {self._anx_list}.')
             return None
         # Returns the latest ANX before the given time
-<<<<<<< HEAD
         # idx = bisect.bisect(self._anx_list, t) - 1
         sigma = datetime.timedelta(0, 1.0)   # Just a small time delta (wrt to the slice duration)
         idx = bisect.bisect(self._anx_list, t + sigma) - 1
@@ -276,14 +275,6 @@
         sigma = datetime.timedelta(0, 1.0)   # Just a small time delta (wrt to the slice duration)
         previous_anx = self._get_anx(start)
         return (start + sigma - previous_anx) // spacing if previous_anx is not None else None
-=======
-        idx = bisect.bisect(self._anx_list, t) - 1
-        return self._anx_list[min(max(idx, 0), len(self._anx_list) - 1)]
-    
-    def _get_slice_frame_nr(self, start: datetime.datetime, spacing: datetime.timedelta) -> Optional[int]:
-        previous_anx = self._get_anx(start)
-        return (start - previous_anx) // spacing + 1 if previous_anx is not None else None
->>>>>>> 80c383dd
 
     def _read_config_param(self, config: dict, param_name: str, obj: object, hdr_field: str, ptype):
         '''
